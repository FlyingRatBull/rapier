use std::env;
use std::mem;
use std::path::Path;
use std::rc::Rc;

use crate::physics::{PhysicsEvents, PhysicsSnapshot, PhysicsState};
use crate::plugin::TestbedPlugin;
use crate::ui::TestbedUi;
use crate::{engine::GraphicsManager, harness::RunState};

use kiss3d::camera::Camera;
use kiss3d::event::Event;
use kiss3d::event::{Action, Key, WindowEvent};
use kiss3d::light::Light;
use kiss3d::loader::obj;
use kiss3d::planar_camera::PlanarCamera;
use kiss3d::post_processing::PostProcessingEffect;
use kiss3d::text::Font;
use kiss3d::window::{State, Window};
use na::{self, Point2, Point3, Vector3};
use rapier::dynamics::{
    ActivationStatus, IntegrationParameters, JointSet, RigidBodyHandle, RigidBodySet,
};
use rapier::geometry::{ColliderHandle, ColliderSet, NarrowPhase};
#[cfg(feature = "dim3")]
use rapier::geometry::{InteractionGroups, Ray};
<<<<<<< HEAD
use rapier::math::{Isometry, Vector};
use rapier::pipeline::{ChannelEventCollector, PhysicsPipeline, QueryPipeline};
=======
use rapier::math::Vector;
>>>>>>> e6fc8f67

#[cfg(all(feature = "dim2", feature = "other-backends"))]
use crate::box2d_backend::Box2dWorld;
use crate::harness::Harness;
#[cfg(feature = "other-backends")]
use crate::nphysics_backend::NPhysicsWorld;
#[cfg(all(feature = "dim3", feature = "other-backends"))]
use crate::physx_backend::PhysxWorld;

const RAPIER_BACKEND: usize = 0;
const NPHYSICS_BACKEND: usize = 1;
#[cfg(feature = "dim2")]
const BOX2D_BACKEND: usize = 2;
pub(crate) const PHYSX_BACKEND_PATCH_FRICTION: usize = 2;
pub(crate) const PHYSX_BACKEND_TWO_FRICTION_DIR: usize = 3;

#[derive(PartialEq)]
pub enum RunMode {
    Running,
    Stop,
    Step,
    Quit,
}

#[cfg(not(feature = "log"))]
fn usage(exe_name: &str) {
    println!("Usage: {} [OPTION] ", exe_name);
    println!();
    println!("Options:");
    println!("    --help  - prints this help message and exits.");
    println!("    --pause - do not start the simulation right away.");
}

#[cfg(feature = "log")]
fn usage(exe_name: &str) {
    info!("Usage: {} [OPTION] ", exe_name);
    info!("");
    info!("Options:");
    info!("    --help  - prints this help message and exits.");
    info!("    --pause - do not start the simulation right away.");
}

bitflags! {
    #[derive(Default)]
    pub struct TestbedStateFlags: u32 {
        const NONE = 0;
        const SLEEP = 1 << 0;
        const SUB_STEPPING = 1 << 1;
        const SHAPES = 1 << 2;
        const JOINTS = 1 << 3;
        const AABBS = 1 << 4;
        const CONTACT_POINTS = 1 << 5;
        const CONTACT_NORMALS = 1 << 6;
        const CENTER_OF_MASSES = 1 << 7;
        const WIREFRAME = 1 << 8;
        const STATISTICS = 1 << 9;
        const PROFILE = 1 << 10;
        const DEBUG = 1 << 11;
    }
}

bitflags! {
    pub struct TestbedActionFlags: u32 {
        const RESET_WORLD_GRAPHICS = 1 << 0;
        const EXAMPLE_CHANGED = 1 << 1;
        const RESTART = 1 << 2;
        const BACKEND_CHANGED = 1 << 3;
        const TAKE_SNAPSHOT = 1 << 4;
        const RESTORE_SNAPSHOT = 1 << 5;
    }
}

pub struct TestbedState {
    pub running: RunMode,
    pub draw_colls: bool,
    pub highlighted_body: Option<RigidBodyHandle>,
    //    pub grabbed_object: Option<DefaultBodyPartHandle>,
    //    pub grabbed_object_constraint: Option<DefaultJointConstraintHandle>,
    pub grabbed_object_plane: (Point3<f32>, Vector3<f32>),
    pub can_grab_behind_ground: bool,
    pub drawing_ray: Option<Point2<f32>>,
    pub prev_flags: TestbedStateFlags,
    pub flags: TestbedStateFlags,
    pub action_flags: TestbedActionFlags,
    pub backend_names: Vec<&'static str>,
    pub example_names: Vec<&'static str>,
    pub selected_example: usize,
    pub selected_backend: usize,
    pub physx_use_two_friction_directions: bool,
    pub snapshot: Option<PhysicsSnapshot>,
}

pub struct Testbed {
    builders: Vec<(&'static str, fn(&mut Testbed))>,
    graphics: GraphicsManager,
    nsteps: usize,
    camera_locked: bool, // Used so that the camera can remain the same before and after we change backend or press the restart button.
    plugins: Vec<Box<dyn TestbedPlugin>>,
    hide_counters: bool,
    //    persistant_contacts: HashMap<ContactId, bool>,
    font: Rc<Font>,
    cursor_pos: Point2<f32>,
    ui: Option<TestbedUi>,
    state: TestbedState,
    harness: Harness,
    #[cfg(all(feature = "dim2", feature = "other-backends"))]
    box2d: Option<Box2dWorld>,
    #[cfg(all(feature = "dim3", feature = "other-backends"))]
    physx: Option<PhysxWorld>,
    #[cfg(feature = "other-backends")]
    nphysics: Option<NPhysicsWorld>,
}

impl Testbed {
    pub fn new_empty() -> Testbed {
        let graphics = GraphicsManager::new();
        let flags = TestbedStateFlags::SLEEP;
        let ui = None;

        #[allow(unused_mut)]
        let mut backend_names = vec!["rapier"];
        #[cfg(feature = "other-backends")]
        backend_names.push("nphysics");
        #[cfg(all(feature = "dim2", feature = "other-backends"))]
        backend_names.push("box2d");
        #[cfg(all(feature = "dim3", feature = "other-backends"))]
        backend_names.push("physx (patch friction)");
        #[cfg(all(feature = "dim3", feature = "other-backends"))]
        backend_names.push("physx (two friction dir)");

        let state = TestbedState {
            running: RunMode::Running,
            draw_colls: false,
            highlighted_body: None,
            //            grabbed_object: None,
            //            grabbed_object_constraint: None,
            grabbed_object_plane: (Point3::origin(), na::zero()),
            can_grab_behind_ground: false,
            drawing_ray: None,
            snapshot: None,
            prev_flags: flags,
            flags,
            action_flags: TestbedActionFlags::empty(),
            backend_names,
            example_names: Vec::new(),
            selected_example: 0,
            selected_backend: RAPIER_BACKEND,
            physx_use_two_friction_directions: true,
        };

<<<<<<< HEAD
        let contact_channel = crossbeam::channel::unbounded();
        let intersection_channel = crossbeam::channel::unbounded();
        let event_handler = ChannelEventCollector::new(intersection_channel.0, contact_channel.0);
        let events = PhysicsEvents {
            contact_events: contact_channel.1,
            intersection_events: intersection_channel.1,
        };
        let physics = PhysicsState::new();
=======
        let harness = Harness::new_empty();
>>>>>>> e6fc8f67

        Testbed {
            builders: Vec::new(),
            plugins: Vec::new(),
            graphics,
            nsteps: 1,
            camera_locked: false,
            hide_counters: true,
            //            persistant_contacts: HashMap::new(),
            font: Font::default(),
            cursor_pos: Point2::new(0.0f32, 0.0),
            ui,
            state,
            harness,
            #[cfg(all(feature = "dim2", feature = "other-backends"))]
            box2d: None,
            #[cfg(all(feature = "dim3", feature = "other-backends"))]
            physx: None,
            #[cfg(feature = "other-backends")]
            nphysics: None,
        }
    }

    pub fn new(bodies: RigidBodySet, colliders: ColliderSet, joints: JointSet) -> Self {
        let mut res = Self::new_empty();
        res.harness.set_world(bodies, colliders, joints);
        res
    }

    pub fn from_builders(default: usize, builders: Vec<(&'static str, fn(&mut Self))>) -> Self {
        let mut res = Testbed::new_empty();
        res.state
            .action_flags
            .set(TestbedActionFlags::EXAMPLE_CHANGED, true);
        res.state.selected_example = default;
        res.set_builders(builders);
        res
    }

    pub fn set_number_of_steps_per_frame(&mut self, nsteps: usize) {
        self.nsteps = nsteps
    }

    pub fn allow_grabbing_behind_ground(&mut self, allow: bool) {
        self.state.can_grab_behind_ground = allow;
    }

    pub fn hide_performance_counters(&mut self) {
        self.hide_counters = true;
    }

    pub fn show_performance_counters(&mut self) {
        self.hide_counters = false;
    }

    pub fn integration_parameters_mut(&mut self) -> &mut IntegrationParameters {
        &mut self.harness.physics.integration_parameters
    }

    pub fn physics_state_mut(&mut self) -> &mut PhysicsState {
        &mut self.harness.physics
    }

    pub fn harness_mut(&mut self) -> &mut Harness {
        &mut self.harness
    }

    pub fn set_world(&mut self, bodies: RigidBodySet, colliders: ColliderSet, joints: JointSet) {
        self.set_world_with_gravity(bodies, colliders, joints, Vector::y() * -9.81)
    }

    pub fn set_world_with_gravity(
        &mut self,
        bodies: RigidBodySet,
        colliders: ColliderSet,
        joints: JointSet,
        gravity: Vector<f32>,
    ) {
        println!("Num bodies: {}", bodies.len());
        println!("Num joints: {}", joints.len());
        self.harness
            .set_world_with_gravity(bodies, colliders, joints, gravity);

        self.state
            .action_flags
            .set(TestbedActionFlags::RESET_WORLD_GRAPHICS, true);

        self.state.highlighted_body = None;

        #[cfg(all(feature = "dim2", feature = "other-backends"))]
        {
            if self.state.selected_backend == BOX2D_BACKEND {
                self.box2d = Some(Box2dWorld::from_rapier(
                    physics.gravity,
                    &physics.bodies,
                    &physics.colliders,
                    &physics.joints,
                ));
            }
        }

        #[cfg(all(feature = "dim3", feature = "other-backends"))]
        {
            if self.state.selected_backend == PHYSX_BACKEND_PATCH_FRICTION
                || self.state.selected_backend == PHYSX_BACKEND_TWO_FRICTION_DIR
            {
                self.physx = Some(PhysxWorld::from_rapier(
                    physics.gravity,
                    &physics.integration_parameters,
                    &physics.bodies,
                    &physics.colliders,
                    &physics.joints,
                    self.state.selected_backend == PHYSX_BACKEND_TWO_FRICTION_DIR,
                    self.harness.state.num_threads,
                ));
            }
        }

        #[cfg(feature = "other-backends")]
        {
            if self.state.selected_backend == NPHYSICS_BACKEND {
                self.nphysics = Some(NPhysicsWorld::from_rapier(
                    physics.gravity,
                    &physics.bodies,
                    &physics.colliders,
                    &physics.joints,
                ));
            }
        }
    }

    pub fn set_builders(&mut self, builders: Vec<(&'static str, fn(&mut Self))>) {
        self.state.example_names = builders.iter().map(|e| e.0).collect();
        self.builders = builders
    }

    #[cfg(feature = "dim2")]
    pub fn look_at(&mut self, at: Point2<f32>, zoom: f32) {
        if !self.camera_locked {
            self.graphics.look_at(at, zoom);
        }
    }

    #[cfg(feature = "dim3")]
    pub fn look_at(&mut self, eye: Point3<f32>, at: Point3<f32>) {
        if !self.camera_locked {
            self.graphics.look_at(eye, at);
        }
    }

    pub fn set_body_color(&mut self, body: RigidBodyHandle, color: Point3<f32>) {
        self.graphics.set_body_color(body, color);
    }

    pub fn set_collider_initial_color(&mut self, collider: ColliderHandle, color: Point3<f32>) {
        self.graphics.set_collider_initial_color(collider, color);
    }

    pub fn set_body_wireframe(&mut self, body: RigidBodyHandle, wireframe_enabled: bool) {
        self.graphics.set_body_wireframe(body, wireframe_enabled);
    }

    //    pub fn world(&self) -> &Box<WorldOwner> {
    //        &self.world
    //    }

    pub fn graphics_mut(&mut self) -> &mut GraphicsManager {
        &mut self.graphics
    }

    #[cfg(feature = "dim3")]
    pub fn set_up_axis(&mut self, up_axis: Vector3<f32>) {
        self.graphics.set_up_axis(up_axis);
    }

    pub fn load_obj(path: &str) -> Vec<(Vec<Point3<f32>>, Vec<usize>)> {
        let path = Path::new(path);
        let empty = Path::new("_some_non_existant_folder"); // dont bother loading mtl files correctly
        let objects = obj::parse_file(&path, &empty, "").expect("Unable to open the obj file.");

        let mut res = Vec::new();

        for (_, m, _) in objects.into_iter() {
            let vertices = m.coords().read().unwrap().to_owned().unwrap();
            let indices = m.faces().read().unwrap().to_owned().unwrap();

            let mut flat_indices = Vec::new();

            for i in indices.into_iter() {
                flat_indices.push(i.x as usize);
                flat_indices.push(i.y as usize);
                flat_indices.push(i.z as usize);
            }

            let m = (vertices, flat_indices);

            res.push(m);
        }

        res
    }

    fn clear(&mut self, window: &mut Window) {
        //        self.persistant_contacts.clear();
        //        self.state.grabbed_object = None;
        //        self.state.grabbed_object_constraint = None;
        self.state.can_grab_behind_ground = false;
        self.graphics.clear(window);

        for plugin in &mut self.plugins {
            plugin.clear_graphics(window);
        }

        self.plugins.clear();
    }

    pub fn add_callback<
        F: FnMut(
                Option<&mut Window>,
                Option<&mut GraphicsManager>,
                &mut PhysicsState,
                &PhysicsEvents,
                &RunState,
            ) + 'static,
    >(
        &mut self,
        callback: F,
    ) {
        self.harness.add_callback(callback);
    }

    pub fn add_plugin(&mut self, plugin: impl TestbedPlugin + 'static) {
        self.plugins.push(Box::new(plugin));
    }

    pub fn run(mut self) {
        let mut args = env::args();
        let mut benchmark_mode = false;

        if args.len() > 1 {
            let exname = args.next().unwrap();
            for arg in args {
                if &arg[..] == "--help" || &arg[..] == "-h" {
                    usage(&exname[..]);
                    return;
                } else if &arg[..] == "--pause" {
                    self.state.running = RunMode::Stop;
                } else if &arg[..] == "--bench" {
                    benchmark_mode = true;
                }
            }
        }

        // TODO: move this to dedicated benchmarking code
        if benchmark_mode {
            use std::fs::File;
            use std::io::{BufWriter, Write};
            // Don't enter the main loop. We will just step the simulation here.
            let mut results = Vec::new();
            let builders = mem::replace(&mut self.builders, Vec::new());
            let backend_names = self.state.backend_names.clone();

            for builder in builders {
                results.clear();
                println!("Running benchmark for {}", builder.0);
                const NUM_ITERS: usize = 1000;

                for (backend_id, backend) in backend_names.iter().enumerate() {
                    println!("|_ using backend {}", backend);
                    self.state.selected_backend = backend_id;
                    if cfg!(feature = "dim3")
                        && (backend_id == PHYSX_BACKEND_PATCH_FRICTION
                            || backend_id == PHYSX_BACKEND_TWO_FRICTION_DIR)
                    {
                        self.harness
                            .physics
                            .integration_parameters
                            .max_velocity_iterations = 1;
                        self.harness
                            .physics
                            .integration_parameters
                            .max_position_iterations = 4;
                    } else {
                        self.harness
                            .physics
                            .integration_parameters
                            .max_velocity_iterations = 4;
                        self.harness
                            .physics
                            .integration_parameters
                            .max_position_iterations = 1;
                    }
                    // Init world.
                    (builder.1)(&mut self);
                    // Run the simulation.
                    let mut timings = Vec::new();
                    for k in 0..=NUM_ITERS {
                        {
                            if self.state.selected_backend == RAPIER_BACKEND {
                                self.harness.step();
                            }

                            #[cfg(all(feature = "dim2", feature = "other-backends"))]
                            {
                                if self.state.selected_backend == BOX2D_BACKEND {
                                    self.box2d.as_mut().unwrap().step(
                                        &mut self.harness.physics.pipeline.counters,
                                        &physics.integration_parameters,
                                    );
                                    self.box2d.as_mut().unwrap().sync(
                                        &mut self.harness.physics.bodies,
                                        &mut self.harness.physics.colliders,
                                    );
                                }
                            }

                            #[cfg(all(feature = "dim3", feature = "other-backends"))]
                            {
                                if self.state.selected_backend == PHYSX_BACKEND_PATCH_FRICTION
                                    || self.state.selected_backend == PHYSX_BACKEND_TWO_FRICTION_DIR
                                {
                                    //                        println!("Step");
                                    self.physx.as_mut().unwrap().step(
                                        &mut self.harness.physics.pipeline.counters,
                                        &physics.integration_parameters,
                                    );
                                    self.physx.as_mut().unwrap().sync(
                                        &mut self.harness.physics.bodies,
                                        &mut self.harness.physics.colliders,
                                    );
                                }
                            }

                            #[cfg(feature = "other-backends")]
                            {
                                if self.state.selected_backend == NPHYSICS_BACKEND {
                                    self.nphysics.as_mut().unwrap().step(
                                        &mut self.harness.physics.pipeline.counters,
                                        &physics.integration_parameters,
                                    );
                                    self.nphysics.as_mut().unwrap().sync(
                                        &mut self.harness.physics.bodies,
                                        &mut self.harness.physics.colliders,
                                    );
                                }
                            }
                        }

                        // Skip the first update.
                        if k > 0 {
                            timings.push(self.harness.physics.pipeline.counters.step_time.time());
                        }
                    }
                    results.push(timings);
                }

                // Write the result as a csv file.
                use inflector::Inflector;
                let filename = format!("{}.csv", builder.0.to_camel_case());
                let mut file = BufWriter::new(File::create(filename).unwrap());

                write!(file, "{}", backend_names[0]).unwrap();
                for backend in &backend_names[1..] {
                    write!(file, ",{}", backend).unwrap();
                }
                writeln!(file).unwrap();

                for i in 0..results[0].len() {
                    write!(file, "{}", results[0][i]).unwrap();
                    for result in &results[1..] {
                        write!(file, ",{}", result[i]).unwrap();
                    }
                    writeln!(file).unwrap();
                }
            }
        } else {
            #[cfg(feature = "dim3")]
            let mut window = Window::new("rapier: 3d demo");
            #[cfg(feature = "dim2")]
            let mut window = Window::new("rapier: 2d demo");
            window.set_background_color(0.85, 0.85, 0.85);
            window.set_framerate_limit(Some(60));
            window.set_light(Light::StickToCamera);
            self.ui = Some(TestbedUi::new(&mut window));
            window.render_loop(self);
        }
    }

    fn handle_common_event<'b>(&mut self, event: Event<'b>) -> Event<'b> {
        match event.value {
            WindowEvent::Key(Key::T, Action::Release, _) => {
                if self.state.running == RunMode::Stop {
                    self.state.running = RunMode::Running;
                } else {
                    self.state.running = RunMode::Stop;
                }
            }
            WindowEvent::Key(Key::S, Action::Release, _) => self.state.running = RunMode::Step,
            WindowEvent::Key(Key::R, Action::Release, _) => self
                .state
                .action_flags
                .set(TestbedActionFlags::EXAMPLE_CHANGED, true),
            WindowEvent::Key(Key::C, Action::Release, _) => {
                // Delete 1 collider of 10% of the remaining dynamic bodies.
                let mut colliders: Vec<_> = self
                    .harness
                    .physics
                    .bodies
                    .iter()
                    .filter(|e| e.1.is_dynamic())
                    .filter(|e| !e.1.colliders().is_empty())
                    .map(|e| e.1.colliders().to_vec())
                    .collect();
                colliders.sort_by_key(|co| -(co.len() as isize));

                let num_to_delete = (colliders.len() / 10).max(1);
                for to_delete in &colliders[..num_to_delete] {
                    self.harness.physics.colliders.remove(
                        to_delete[0],
                        &mut self.harness.physics.bodies,
                        true,
                    );
                }
            }
            WindowEvent::Key(Key::D, Action::Release, _) => {
                // Delete 10% of the remaining dynamic bodies.
                let dynamic_bodies: Vec<_> = self
                    .harness
                    .physics
                    .bodies
                    .iter()
                    .filter(|e| !e.1.is_static())
                    .map(|e| e.0)
                    .collect();
                let num_to_delete = (dynamic_bodies.len() / 10).max(1);
                for to_delete in &dynamic_bodies[..num_to_delete] {
                    self.harness.physics.bodies.remove(
                        *to_delete,
                        &mut self.harness.physics.colliders,
                        &mut self.harness.physics.joints,
                    );
                }
            }
            WindowEvent::Key(Key::J, Action::Release, _) => {
                // Delete 10% of the remaining joints.
                let joints: Vec<_> = self.harness.physics.joints.iter().map(|e| e.0).collect();
                let num_to_delete = (joints.len() / 10).max(1);
                for to_delete in &joints[..num_to_delete] {
                    self.harness.physics.joints.remove(
                        *to_delete,
                        &mut self.harness.physics.bodies,
                        true,
                    );
                }
            }
            WindowEvent::CursorPos(x, y, _) => {
                self.cursor_pos.x = x as f32;
                self.cursor_pos.y = y as f32;
            }
            _ => {}
        }

        event
    }

    #[cfg(feature = "dim2")]
    fn handle_special_event(&mut self, window: &mut Window, _event: Event) {
        if window.is_conrod_ui_capturing_mouse() {
            return;
        }

        /*
        match event.value {
            WindowEvent::MouseButton(MouseButton::Button1, Action::Press, modifier) => {
                let all_groups = &CollisionGroups::new();
                for b in self.geometrical_world.interferences_with_point(
                    &self.colliders,
                    &self.cursor_pos,
                    all_groups,
                ) {
                    if !b.1.query_type().is_proximity_query()
                        && Some(b.1.body()) != self.ground_handle
                    {
                        if let ColliderAnchor::OnBodyPart { body_part, .. } = b.1.anchor() {
                            self.state.grabbed_object = Some(*body_part);
                        } else {
                            continue;
                        }
                    }
                }

                if modifier.contains(Modifiers::Shift) {
                    if let Some(body_part) = self.state.grabbed_object {
                        if Some(body_part.0) != self.ground_handle {
                            self.graphics.remove_body_nodes(window, body_part.0);
                            self.bodies.remove(body_part.0);
                        }
                    }

                    self.state.grabbed_object = None;
                } else if modifier.contains(Modifiers::Alt) {
                    self.state.drawing_ray = Some(self.cursor_pos);
                } else if !modifier.contains(Modifiers::Control) {
                    if let Some(body) = self.state.grabbed_object {
                        if let Some(joint) = self.state.grabbed_object_constraint {
                            let _ = self.constraints.remove(joint);
                        }

                        let body_pos = self
                            .bodies
                            .get(body.0)
                            .unwrap()
                            .part(body.1)
                            .unwrap()
                            .position();
                        let attach1 = self.cursor_pos;
                        let attach2 = body_pos.inv_mul(&attach1);

                        if let Some(ground) = self.ground_handle {
                            let joint = MouseConstraint::new(
                                BodyPartHandle(ground, 0),
                                body,
                                attach1,
                                attach2,
                                1.0,
                            );
                            self.state.grabbed_object_constraint =
                                Some(self.constraints.insert(joint));
                        }

                        for node in self.graphics.body_nodes_mut(body.0).unwrap().iter_mut() {
                            node.select()
                        }
                    }

                    event.inhibited = true;
                } else {
                    self.state.grabbed_object = None;
                }
            }
            WindowEvent::MouseButton(MouseButton::Button1, Action::Release, _) => {
                if let Some(body) = self.state.grabbed_object {
                    for n in self.graphics.body_nodes_mut(body.0).unwrap().iter_mut() {
                        n.unselect()
                    }
                }

                if let Some(joint) = self.state.grabbed_object_constraint {
                    let _ = self.constraints.remove(joint);
                }

                if let Some(start) = self.state.drawing_ray {
                    self.graphics
                        .add_ray(Ray::new(start, self.cursor_pos - start));
                }

                self.state.drawing_ray = None;
                self.state.grabbed_object = None;
                self.state.grabbed_object_constraint = None;
            }
            WindowEvent::CursorPos(x, y, modifiers) => {
                self.cursor_pos.x = x as f32;
                self.cursor_pos.y = y as f32;

                self.cursor_pos = self
                    .graphics
                    .camera()
                    .unproject(&self.cursor_pos, &na::convert(window.size()));

                let attach2 = self.cursor_pos;
                if self.state.grabbed_object.is_some() {
                    if let Some(constraint) = self
                        .state
                        .grabbed_object_constraint
                        .and_then(|joint| self.constraints.get_mut(joint))
                        .and_then(|joint| {
                            joint.downcast_mut::<MouseConstraint<f32, RigidBodyHandle>>()
                        })
                    {
                        constraint.set_anchor_1(attach2);
                    }
                }

                event.inhibited =
                    modifiers.contains(Modifiers::Control) || modifiers.contains(Modifiers::Shift);
            }
            _ => {}
        }
        */
    }

    #[cfg(feature = "dim3")]
    fn handle_special_event(&mut self, window: &mut Window, _event: Event) {
        if window.is_conrod_ui_capturing_mouse() {
            return;
        }

        /*
        match event.value {
            WindowEvent::MouseButton(MouseButton::Button1, Action::Press, modifier) => {
                if modifier.contains(Modifiers::Alt) {
                    let size = window.size();
                    let (pos, dir) = self
                        .graphics
                        .camera()
                        .unproject(&self.cursor_pos, &na::convert(size));
                    let ray = Ray::new(pos, dir);
                    self.graphics.add_ray(ray);

                    event.inhibited = true;
                } else if modifier.contains(Modifiers::Shift) {
                    // XXX: huge and ugly code duplication for the ray cast.
                    let size = window.size();
                    let (pos, dir) = self
                        .graphics
                        .camera()
                        .unproject(&self.cursor_pos, &na::convert(size));
                    let ray = Ray::new(pos, dir);

                    // cast the ray
                    let mut mintoi = Bounded::max_value();
                    let mut minb = None;

                    let all_groups = CollisionGroups::new();
                    for (_, b, inter) in self.geometrical_world.interferences_with_ray(
                        &self.colliders,
                        &ray,
                        std::f32::MAX,
                        &all_groups,
                    ) {
                        if !b.query_type().is_proximity_query() && inter.toi < mintoi {
                            mintoi = inter.toi;

                            let subshape = b.shape().subshape_containing_feature(inter.feature);
                            minb = Some(b.body_part(subshape));
                        }
                    }

                    if let Some(body_part) = minb {
                        if modifier.contains(Modifiers::Control) {
                            if Some(body_part.0) != self.ground_handle {
                                self.graphics.remove_body_nodes(window, body_part.0);
                                self.bodies.remove(body_part.0);
                            }
                        } else {
                            self.bodies
                                .get_mut(body_part.0)
                                .unwrap()
                                .apply_force_at_point(
                                    body_part.1,
                                    &(ray.dir.normalize() * 0.01),
                                    &ray.point_at(mintoi),
                                    ForceType::Impulse,
                                    true,
                                );
                        }
                    }

                    event.inhibited = true;
                } else if !modifier.contains(Modifiers::Control) {
                    match self.state.grabbed_object {
                        Some(body) => {
                            for n in self.graphics.body_nodes_mut(body.0).unwrap().iter_mut() {
                                n.unselect()
                            }
                        }
                        None => {}
                    }

                    // XXX: huge and uggly code duplication for the ray cast.
                    let size = window.size();
                    let (pos, dir) = self
                        .graphics
                        .camera()
                        .unproject(&self.cursor_pos, &na::convert(size));
                    let ray = Ray::new(pos, dir);

                    // cast the ray
                    let mut mintoi = Bounded::max_value();
                    let mut minb = None;

                    let all_groups = CollisionGroups::new();
                    for (_, b, inter) in self.geometrical_world.interferences_with_ray(
                        &self.colliders,
                        &ray,
                        std::f32::MAX,
                        &all_groups,
                    ) {
                        if ((Some(b.body()) != self.ground_handle)
                            || self.state.can_grab_behind_ground)
                            && !b.query_type().is_proximity_query()
                            && inter.toi < mintoi
                        {
                            mintoi = inter.toi;

                            let subshape = b.shape().subshape_containing_feature(inter.feature);
                            minb = Some(b.body_part(subshape));
                        }
                    }

                    if let Some(body_part_handle) = minb {
                        if self
                            .bodies
                            .get(body_part_handle.0)
                            .unwrap()
                            .status_dependent_ndofs()
                            != 0
                        {
                            self.state.grabbed_object = minb;
                            for n in self
                                .graphics
                                .body_nodes_mut(body_part_handle.0)
                                .unwrap()
                                .iter_mut()
                            {
                                if let Some(joint) = self.state.grabbed_object_constraint {
                                    let constraint = self.constraints.remove(joint).unwrap();
                                    let (b1, b2) = constraint.anchors();
                                    self.bodies.get_mut(b1.0).unwrap().activate();
                                    self.bodies.get_mut(b2.0).unwrap().activate();
                                }

                                let attach1 = ray.origin + ray.dir * mintoi;
                                let attach2 = {
                                    let body = self.bodies.get_mut(body_part_handle.0).unwrap();
                                    body.activate();
                                    let part = body.part(body_part_handle.1).unwrap();
                                    body.material_point_at_world_point(part, &attach1)
                                };

                                if let Some(ground_handle) = self.ground_handle {
                                    let constraint = MouseConstraint::new(
                                        BodyPartHandle(ground_handle, 0),
                                        body_part_handle,
                                        attach1,
                                        attach2,
                                        1.0,
                                    );
                                    self.state.grabbed_object_plane = (attach1, -ray.dir);
                                    self.state.grabbed_object_constraint =
                                        Some(self.constraints.insert(constraint));
                                }

                                n.select()
                            }
                        }
                    }

                    event.inhibited = true;
                }
            }
            WindowEvent::MouseButton(MouseButton::Button1, Action::Release, _) => {
                if let Some(body_part) = self.state.grabbed_object {
                    for n in self
                        .graphics
                        .body_nodes_mut(body_part.0)
                        .unwrap()
                        .iter_mut()
                    {
                        n.unselect()
                    }
                }

                if let Some(joint) = self.state.grabbed_object_constraint {
                    let constraint = self.constraints.remove(joint).unwrap();
                    let (b1, b2) = constraint.anchors();
                    self.bodies.get_mut(b1.0).unwrap().activate();
                    self.bodies.get_mut(b2.0).unwrap().activate();
                }

                self.state.grabbed_object = None;
                self.state.grabbed_object_constraint = None;
            }
            _ => {}
        }
        */
    }

    #[cfg(feature = "dim2")]
    fn highlight_hovered_body(&mut self, _window: &Window) {
        // Do nothing for now.
    }

    #[cfg(feature = "dim3")]
    fn highlight_hovered_body(&mut self, window: &Window) {
        if let Some(highlighted_body) = self.state.highlighted_body {
            if let Some(nodes) = self.graphics.body_nodes_mut(highlighted_body) {
                for node in nodes {
                    node.unselect()
                }
            }
        }

        let size = window.size();
        let (pos, dir) = self
            .graphics
            .camera()
            .unproject(&self.cursor_pos, &na::convert(size));
        let ray = Ray::new(pos, dir);
        let physics = &self.harness.physics;
        let hit = physics.query_pipeline.cast_ray(
            &physics.colliders,
            &ray,
            f32::MAX,
            true,
            InteractionGroups::all(),
        );

<<<<<<< HEAD
        if let Some((handle, _)) = hit {
            let collider = &self.physics.colliders[handle];
            if self.physics.bodies[collider.parent()].is_dynamic() {
=======
        if let Some((_, collider, _)) = hit {
            if physics.bodies[collider.parent()].is_dynamic() {
>>>>>>> e6fc8f67
                self.state.highlighted_body = Some(collider.parent());
                for node in self.graphics.body_nodes_mut(collider.parent()).unwrap() {
                    node.select()
                }
            }
        }
    }
}

type CameraEffects<'a> = (
    Option<&'a mut dyn Camera>,
    Option<&'a mut dyn PlanarCamera>,
    Option<&'a mut dyn PostProcessingEffect>,
);

impl State for Testbed {
    fn cameras_and_effect(&mut self) -> CameraEffects<'_> {
        #[cfg(feature = "dim2")]
        let result = (
            None,
            Some(self.graphics.camera_mut() as &mut dyn PlanarCamera),
            None,
        );
        #[cfg(feature = "dim3")]
        let result = (
            Some(self.graphics.camera_mut() as &mut dyn Camera),
            None,
            None,
        );
        result
    }

    fn step(&mut self, window: &mut Window) {
        let prev_example = self.state.selected_example;

        if let Some(ui) = &mut self.ui {
            ui.update(
                window,
                &mut self.harness.physics.integration_parameters,
                &mut self.state,
                &mut self.harness.state,
            );
        }

        // Handle UI actions.
        {
            let backend_changed = self
                .state
                .action_flags
                .contains(TestbedActionFlags::BACKEND_CHANGED);
            if backend_changed {
                // Marking the example as changed will make the simulation
                // restart with the selected backend.
                self.state
                    .action_flags
                    .set(TestbedActionFlags::BACKEND_CHANGED, false);
                self.state
                    .action_flags
                    .set(TestbedActionFlags::EXAMPLE_CHANGED, true);
                self.camera_locked = true;
            }

            let restarted = self
                .state
                .action_flags
                .contains(TestbedActionFlags::RESTART);
            if restarted {
                self.state
                    .action_flags
                    .set(TestbedActionFlags::RESTART, false);
                self.camera_locked = true;
                self.state
                    .action_flags
                    .set(TestbedActionFlags::EXAMPLE_CHANGED, true);
            }

            let example_changed = self
                .state
                .action_flags
                .contains(TestbedActionFlags::EXAMPLE_CHANGED);
            if example_changed {
                self.state
                    .action_flags
                    .set(TestbedActionFlags::EXAMPLE_CHANGED, false);
                self.clear(window);

                if self.state.selected_example != prev_example {
<<<<<<< HEAD
                    self.physics.integration_parameters = IntegrationParameters::default();
                    if cfg!(feature = "dim3")
                        && (self.state.selected_backend == PHYSX_BACKEND_PATCH_FRICTION
                            || self.state.selected_backend == PHYSX_BACKEND_TWO_FRICTION_DIR)
                    {
                        std::mem::swap(
                            &mut self.physics.integration_parameters.max_velocity_iterations,
                            &mut self.physics.integration_parameters.max_position_iterations,
                        )
                    }
=======
                    self.harness.physics.integration_parameters = IntegrationParameters::default();
>>>>>>> e6fc8f67
                }

                self.builders[self.state.selected_example].1(self);

                self.camera_locked = false;
            }

            if self
                .state
                .action_flags
                .contains(TestbedActionFlags::TAKE_SNAPSHOT)
            {
                self.state
                    .action_flags
                    .set(TestbedActionFlags::TAKE_SNAPSHOT, false);
                self.state.snapshot = PhysicsSnapshot::new(
                    self.harness.state.timestep_id,
                    &self.harness.physics.broad_phase,
                    &self.harness.physics.narrow_phase,
                    &self.harness.physics.bodies,
                    &self.harness.physics.colliders,
                    &self.harness.physics.joints,
                )
                .ok();

                if let Some(snap) = &self.state.snapshot {
                    snap.print_snapshot_len();
                }
            }

            if self
                .state
                .action_flags
                .contains(TestbedActionFlags::RESTORE_SNAPSHOT)
            {
                self.state
                    .action_flags
                    .set(TestbedActionFlags::RESTORE_SNAPSHOT, false);
                if let Some(snapshot) = &self.state.snapshot {
                    if let Ok(w) = snapshot.restore() {
                        self.clear(window);
                        self.graphics.clear(window);

                        for plugin in &mut self.plugins {
                            plugin.clear_graphics(window);
                        }

                        self.set_world(w.3, w.4, w.5);
                        self.harness.physics.broad_phase = w.1;
                        self.harness.physics.narrow_phase = w.2;
                        self.harness.state.timestep_id = w.0;
                    }
                }
            }

            if self
                .state
                .action_flags
                .contains(TestbedActionFlags::RESET_WORLD_GRAPHICS)
            {
                self.state
                    .action_flags
                    .set(TestbedActionFlags::RESET_WORLD_GRAPHICS, false);
                for (handle, _) in self.harness.physics.bodies.iter() {
                    self.graphics.add(
                        window,
                        handle,
                        &self.harness.physics.bodies,
                        &self.harness.physics.colliders,
                    );
                }

                for plugin in &mut self.plugins {
                    let graphics = &mut self.graphics;
                    plugin.init_graphics(window, &mut || graphics.next_color());
                }
            }

            if example_changed
                || self.state.prev_flags.contains(TestbedStateFlags::WIREFRAME)
                    != self.state.flags.contains(TestbedStateFlags::WIREFRAME)
            {
                self.graphics.toggle_wireframe_mode(
                    &self.harness.physics.colliders,
                    self.state.flags.contains(TestbedStateFlags::WIREFRAME),
                )
            }

            if self.state.prev_flags.contains(TestbedStateFlags::SLEEP)
                != self.state.flags.contains(TestbedStateFlags::SLEEP)
            {
                if self.state.flags.contains(TestbedStateFlags::SLEEP) {
                    for (_, mut body) in self.harness.physics.bodies.iter_mut() {
                        body.activation.threshold = ActivationStatus::default_threshold();
                    }
                } else {
                    for (_, mut body) in self.harness.physics.bodies.iter_mut() {
                        body.wake_up(true);
                        body.activation.threshold = -1.0;
                    }
                }
            }

            if self
                .state
                .prev_flags
                .contains(TestbedStateFlags::SUB_STEPPING)
                != self.state.flags.contains(TestbedStateFlags::SUB_STEPPING)
            {
                self.harness
                    .physics
                    .integration_parameters
                    .return_after_ccd_substep =
                    self.state.flags.contains(TestbedStateFlags::SUB_STEPPING);
            }

            if self.state.prev_flags.contains(TestbedStateFlags::SHAPES)
                != self.state.flags.contains(TestbedStateFlags::SHAPES)
            {
                unimplemented!()
            }

            if self.state.prev_flags.contains(TestbedStateFlags::JOINTS)
                != self.state.flags.contains(TestbedStateFlags::JOINTS)
            {
                unimplemented!()
            }

            if example_changed
                || self.state.prev_flags.contains(TestbedStateFlags::AABBS)
                    != self.state.flags.contains(TestbedStateFlags::AABBS)
            {
                if self.state.flags.contains(TestbedStateFlags::AABBS) {
                    //                    self.graphics
                    //                        .show_aabbs(&self.geometrical_world, &self.colliders, window)
                } else {
                    //                    self.graphics.hide_aabbs(window)
                }
            }

            if self
                .state
                .prev_flags
                .contains(TestbedStateFlags::CENTER_OF_MASSES)
                != self
                    .state
                    .flags
                    .contains(TestbedStateFlags::CENTER_OF_MASSES)
            {
                unimplemented!()
            }
        }

        self.state.prev_flags = self.state.flags;

        for event in window.events().iter() {
            let event = self.handle_common_event(event);
            self.handle_special_event(window, event);
        }

        if self.state.running != RunMode::Stop {
            for _ in 0..self.nsteps {
                if self.state.selected_backend == RAPIER_BACKEND {
                    let graphics = &mut self.graphics;
                    self.harness
                        .step_with_graphics(Some(window), Some(graphics));

                    for plugin in &mut self.plugins {
                        plugin.step(&mut self.harness.physics)
                    }
                }

                #[cfg(all(feature = "dim2", feature = "other-backends"))]
                {
                    if self.state.selected_backend == BOX2D_BACKEND {
                        self.box2d.as_mut().unwrap().step(
                            &mut physics.pipeline.counters,
                            &physics.integration_parameters,
                        );
                        self.box2d
                            .as_mut()
                            .unwrap()
                            .sync(&mut physics.bodies, &mut physics.colliders);
                    }
                }

                #[cfg(all(feature = "dim3", feature = "other-backends"))]
                {
                    if self.state.selected_backend == PHYSX_BACKEND_PATCH_FRICTION
                        || self.state.selected_backend == PHYSX_BACKEND_TWO_FRICTION_DIR
                    {
                        //                        println!("Step");
                        self.physx.as_mut().unwrap().step(
                            &mut physics.pipeline.counters,
                            &physics.integration_parameters,
                        );
                        self.physx
                            .as_mut()
                            .unwrap()
                            .sync(&mut physics.bodies, &mut physics.colliders);
                    }
                }

                #[cfg(feature = "other-backends")]
                {
                    if self.state.selected_backend == NPHYSICS_BACKEND {
                        self.nphysics.as_mut().unwrap().step(
                            &mut physics.pipeline.counters,
                            &physics.integration_parameters,
                        );
                        self.nphysics
                            .as_mut()
                            .unwrap()
                            .sync(&mut physics.bodies, &mut physics.colliders);
                    }
                }

                for plugin in &mut self.plugins {
                    plugin.run_callbacks(window, &mut self.harness.physics, &self.harness.state);
                }

                //                if true {
                //                    // !self.hide_counters {
                //                    #[cfg(not(feature = "log"))]
                //                    println!("{}", self.world.counters);
                //                    #[cfg(feature = "log")]
                //                    debug!("{}", self.world.counters);
                //                }
            }
        }

        self.highlight_hovered_body(window);

        let physics = &self.harness.physics;
        self.graphics
            .draw(&physics.bodies, &physics.colliders, window);

        for plugin in &mut self.plugins {
            plugin.draw();
        }

        if self.state.flags.contains(TestbedStateFlags::CONTACT_POINTS) {
            draw_contacts(window, &physics.narrow_phase, &physics.colliders);
        }

        if self.state.running == RunMode::Step {
            self.state.running = RunMode::Stop;
        }

        if self.state.running == RunMode::Quit {
            window.close()
        }

        let color = Point3::new(0.0, 0.0, 0.0);
        let counters = physics.pipeline.counters;
        let mut profile = String::new();

        if self.state.flags.contains(TestbedStateFlags::PROFILE) {
            profile = format!(
                r#"{}
Total: {:.2}ms
Collision detection: {:.2}ms
|_ Broad-phase: {:.2}ms
   Narrow-phase: {:.2}ms
Island computation: {:.2}ms
Solver: {:.2}ms
|_ Velocity assembly: {:.2}ms
   Velocity resolution: {:.2}ms
   Velocity integration: {:.2}ms
   Position assembly: {:.2}ms
   Position resolution: {:.2}ms
CCD: {:.2}ms
|_ # of substeps: {}
   TOI computation: {:.2}ms
   Broad-phase: {:.2}ms
   Narrow-phase: {:.2}ms
   Solver: {:.2}ms"#,
                profile,
                counters.step_time(),
                counters.collision_detection_time(),
                counters.broad_phase_time(),
                counters.narrow_phase_time(),
                counters.island_construction_time(),
                counters.solver_time(),
                counters.solver.velocity_assembly_time.time(),
                counters.velocity_resolution_time(),
                counters.solver.velocity_update_time.time(),
                counters.solver.position_assembly_time.time(),
                counters.position_resolution_time(),
                counters.ccd_time(),
                counters.ccd.num_substeps,
                counters.ccd.toi_computation_time.time(),
                counters.ccd.broad_phase_time.time(),
                counters.ccd.narrow_phase_time.time(),
                counters.ccd.solver_time.time(),
            );

            for plugin in &self.plugins {
                let plugin_profile = plugin.profiling_string();
                profile = format!("{}\n{}", profile, plugin_profile,)
            }
        }

        if self.state.flags.contains(TestbedStateFlags::DEBUG) {
            let t = instant::now();
            let physics = &self.harness.physics;
            let bf = bincode::serialize(&physics.broad_phase).unwrap();
            let nf = bincode::serialize(&physics.narrow_phase).unwrap();
            let bs = bincode::serialize(&physics.bodies).unwrap();
            let cs = bincode::serialize(&physics.colliders).unwrap();
            let js = bincode::serialize(&physics.joints).unwrap();
            let serialization_time = instant::now() - t;
            let hash_bf = md5::compute(&bf);
            let hash_nf = md5::compute(&nf);
            let hash_bodies = md5::compute(&bs);
            let hash_colliders = md5::compute(&cs);
            let hash_joints = md5::compute(&js);
            profile = format!(
                r#"{}
Serialization time: {:.2}ms
Hashes at frame: {}
|_ Broad phase [{:.1}KB]: {:?}
|_ Narrow phase [{:.1}KB]: {:?}
|_ Bodies [{:.1}KB]: {:?}
|_ Colliders [{:.1}KB]: {:?}
|_ Joints [{:.1}KB]: {:?}"#,
                profile,
                serialization_time,
                self.harness.state.timestep_id,
                bf.len() as f32 / 1000.0,
                hash_bf,
                nf.len() as f32 / 1000.0,
                hash_nf,
                bs.len() as f32 / 1000.0,
                hash_bodies,
                cs.len() as f32 / 1000.0,
                hash_colliders,
                js.len() as f32 / 1000.0,
                hash_joints
            );
        }

        window.draw_text(&profile, &Point2::origin(), 45.0, &self.font, &color);
    }
}

fn draw_contacts(window: &mut Window, nf: &NarrowPhase, colliders: &ColliderSet) {
    for pair in nf.contact_pairs() {
        for manifold in &pair.manifolds {
            for pt in manifold.contacts() {
                let color = if pt.dist > 0.0 {
                    Point3::new(0.0, 0.0, 1.0)
                } else {
                    Point3::new(1.0, 0.0, 0.0)
                };
                let pos1 = colliders[pair.pair.collider1].position();
                let pos2 = colliders[pair.pair.collider2].position();
                let start =
                    pos1 * manifold.subshape_pos1.unwrap_or(Isometry::identity()) * pt.local_p1;
                let end =
                    pos2 * manifold.subshape_pos2.unwrap_or(Isometry::identity()) * pt.local_p2;
                let n = pos1
                    * manifold.subshape_pos1.unwrap_or(Isometry::identity())
                    * manifold.local_n1;

                use crate::engine::GraphicsWindow;
                window.draw_graphics_line(&start, &(start + n * 0.4), &Point3::new(0.5, 1.0, 0.5));
                window.draw_graphics_line(&start, &end, &color);
            }
        }
    }
}<|MERGE_RESOLUTION|>--- conflicted
+++ resolved
@@ -24,12 +24,8 @@
 use rapier::geometry::{ColliderHandle, ColliderSet, NarrowPhase};
 #[cfg(feature = "dim3")]
 use rapier::geometry::{InteractionGroups, Ray};
-<<<<<<< HEAD
 use rapier::math::{Isometry, Vector};
 use rapier::pipeline::{ChannelEventCollector, PhysicsPipeline, QueryPipeline};
-=======
-use rapier::math::Vector;
->>>>>>> e6fc8f67
 
 #[cfg(all(feature = "dim2", feature = "other-backends"))]
 use crate::box2d_backend::Box2dWorld;
@@ -180,18 +176,7 @@
             physx_use_two_friction_directions: true,
         };
 
-<<<<<<< HEAD
-        let contact_channel = crossbeam::channel::unbounded();
-        let intersection_channel = crossbeam::channel::unbounded();
-        let event_handler = ChannelEventCollector::new(intersection_channel.0, contact_channel.0);
-        let events = PhysicsEvents {
-            contact_events: contact_channel.1,
-            intersection_events: intersection_channel.1,
-        };
-        let physics = PhysicsState::new();
-=======
         let harness = Harness::new_empty();
->>>>>>> e6fc8f67
 
         Testbed {
             builders: Vec::new(),
@@ -1000,14 +985,9 @@
             InteractionGroups::all(),
         );
 
-<<<<<<< HEAD
         if let Some((handle, _)) = hit {
             let collider = &self.physics.colliders[handle];
-            if self.physics.bodies[collider.parent()].is_dynamic() {
-=======
-        if let Some((_, collider, _)) = hit {
             if physics.bodies[collider.parent()].is_dynamic() {
->>>>>>> e6fc8f67
                 self.state.highlighted_body = Some(collider.parent());
                 for node in self.graphics.body_nodes_mut(collider.parent()).unwrap() {
                     node.select()
@@ -1095,20 +1075,7 @@
                 self.clear(window);
 
                 if self.state.selected_example != prev_example {
-<<<<<<< HEAD
-                    self.physics.integration_parameters = IntegrationParameters::default();
-                    if cfg!(feature = "dim3")
-                        && (self.state.selected_backend == PHYSX_BACKEND_PATCH_FRICTION
-                            || self.state.selected_backend == PHYSX_BACKEND_TWO_FRICTION_DIR)
-                    {
-                        std::mem::swap(
-                            &mut self.physics.integration_parameters.max_velocity_iterations,
-                            &mut self.physics.integration_parameters.max_position_iterations,
-                        )
-                    }
-=======
                     self.harness.physics.integration_parameters = IntegrationParameters::default();
->>>>>>> e6fc8f67
                 }
 
                 self.builders[self.state.selected_example].1(self);
